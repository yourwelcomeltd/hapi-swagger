--- conflicted
+++ resolved
@@ -335,38 +335,20 @@
             server.inject({ url: '/swagger.json' }, function(response) {
                 expect(err).to.equal(null);
                 //console.log(JSON.stringify(response.result));
-<<<<<<< HEAD
                 expect(response.result.paths['/store/'].post.responses[200].schema).to.exist();
                 expect(response.result.paths['/store/'].post.responses[200].description).to.equal('Success its a 200');
                 expect(response.result.paths['/store/'].post.responses[200]['x-meta']).to.equal('x-meta test data');
                 expect(response.result.paths['/store/'].post.responses[200].schema).to.equal({
                     '$ref': '#/definitions/Result',
                     'type': 'object'
-=======
-                expect(
-                    response.result.paths['/store/'].post.responses[200].schema
-                ).to.exist();
-                expect(
-                    response.result.paths['/store/'].post.responses[200]
-                        .description
-                ).to.equal('Success its a 200');
-                expect(
-                    response.result.paths['/store/'].post.responses[200].schema
-                ).to.equal({
-                    $ref: '#/definitions/Result',
-                    type: 'object'
->>>>>>> e46c4ed3
-                });
-                Helper.validate(response, done, expect);
-            });
-        });
-    });
-
-<<<<<<< HEAD
-
-
+                });
+                Helper.validate(response, done, expect);
+            });
+        });
+    });
+
+  
     lab.test('test a default response description is provided when no description is given', (done) => {
-
 
         const routes = {
             method: 'POST',
@@ -397,17 +379,10 @@
             });
         });
 
-
-    });
-
-
+    });
 
 
     lab.test('using route base plugin override - array', (done) => {
-
-=======
-    lab.test('using route base plugin override - array', done => {
->>>>>>> e46c4ed3
         const routes = {
             method: 'POST',
             path: '/store/',
