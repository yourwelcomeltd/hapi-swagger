'use strict';
const Code = require('code');
const Joi = require('joi');
const Lab = require('lab');
const Helper = require('../helper.js');
const Defaults = require('../../lib/defaults.js');
const Responses = require('../../lib/responses.js');

const expect = Code.expect;
const lab = (exports.lab = Lab.script());
const responses = new Responses(Defaults);

lab.experiment('responses', () => {
    const headers = {
        'X-Rate-Limit-Limit': {
            description: 'The number of allowed requests in the current period',
            type: 'integer'
        },
        'X-Rate-Limit-Remaining': {
            description:
                'The number of remaining requests in the current period',
            type: 'integer'
        },
        'X-Rate-Limit-Reset': {
            description: 'The number of seconds left in the current period',
            type: 'integer'
        }
    };

    const examples = {
        'application/json': {
            a: 5,
            b: 5,
            operator: '+',
            equals: 10
        }
    };

    const err400 = Joi.object()
        .description('Bad Request')
        .meta({ headers: headers, examples: examples });
    const err404 = Joi.object()
        .description('Unsupported Media Type')
        .meta({ headers: headers, examples: examples });
    const err429 = Joi.object()
        .description('Too Many Requests')
        .meta({ headers: headers, examples: examples });
    const err500 = Joi.object()
        .description('Internal Server Error')
        .meta({ headers: headers, examples: examples });

    const joiSumModel = Joi.object({
        id: Joi.string().required().example('x78P9c'),
        a: Joi.number().required().example(5),
        b: Joi.number().required().example(5),
        operator: Joi.string()
            .required()
            .description('either +, -, /, or *')
            .example('+'),
        equals: Joi.number().required().example(10),
        created: Joi.string()
            .required()
            .isoDate()
            .description('ISO date string')
            .example('2015-12-01'),
        modified: Joi.string()
            .isoDate()
            .description('ISO date string')
            .example('2015-12-01')
    })
        .description('json body for sum')
        .label('Sum');

    const joiListModel = Joi.object({
        items: Joi.array().items(joiSumModel),
        count: Joi.number().required(),
        pageSize: Joi.number().required(),
        page: Joi.number().required(),
        pageCount: Joi.number().required()
    }).label('List');

    const standardHTTP = {
        '200': {
            description: 'Success',
            schema: joiSumModel,
            headers: headers
        },
        '400': {
            description: 'Bad Request',
            headers: headers
        },
        '429': {
            description: 'Too Many Requests',
            headers: headers
        },
        '500': {
            description: 'Internal Server Error',
            headers: headers
        }
    };

    lab.test('using hapi response.schema', done => {
        const routes = {
            method: 'POST',
            path: '/store/',
            config: {
                handler: Helper.defaultHandler,
                tags: ['api'],
                validate: {
                    payload: {
                        a: Joi.number()
                            .required()
                            .description('the first number')
                    }
                },
                payload: {
                    maxBytes: 1048576,
                    parse: true,
                    output: 'stream'
                },
                response: { schema: joiSumModel }
            }
        };

        Helper.createServer({}, routes, (err, server) => {
            server.inject({ url: '/swagger.json' }, function(response) {
                expect(err).to.equal(null);
                //console.log(JSON.stringify(response.result));
                expect(
                    response.result.paths['/store/'].post.responses
                ).to.exist();
                Helper.validate(response, done, expect);
            });
        });
    });

<<<<<<< HEAD

    lab.test('conditional variables produce `required = true`, not `required = [...]`', (done) => {

        const routes = {
            method: 'POST',
            path: '/store/',
            config: {
                handler: Helper.defaultHandler,
                tags: ['api'],
                validate: {
                    query: {
                        nonce: Joi.string()
                        .when('response_type', {
                            is: /^id_token( token)?$/,
                            then: Joi.required(),
                        }),
                        response_type: Joi.string()
                        .allow('code', 'id_token token', 'id_token')
                        .required()
                    },
                },
            }
        };

        Helper.createServer({}, routes, (err, server) => {

            server.inject({ url: '/swagger.json' }, function (response) {

                expect(err).to.equal(null);
                //console.log(JSON.stringify(response.result));
                expect(response.result.paths['/store/'].post.parameters[0].required).to.equal(true);
                Helper.validate(response, done, expect);
            });
        });
    });


    lab.test('using hapi response.schema with child objects', (done) => {

=======
    lab.test('using hapi response.schema with child objects', done => {
>>>>>>> 75b0dac9
        const routes = {
            method: 'POST',
            path: '/store/',
            config: {
                handler: Helper.defaultHandler,
                tags: ['api'],
                validate: {
                    payload: {
                        a: Joi.number()
                            .required()
                            .description('the first number')
                    }
                },
                payload: {
                    maxBytes: 1048576,
                    parse: true,
                    output: 'stream'
                },
                response: { schema: joiListModel }
            }
        };

        Helper.createServer({}, routes, (err, server) => {
            server.inject({ url: '/swagger.json' }, function(response) {
                //console.log(JSON.stringify(response.result.definitions.List.properties.items));
                expect(err).to.equal(null);
                expect(response.result.definitions.List).to.exist();
                expect(response.result.definitions.Sum).to.exist();
                Helper.validate(response, done, expect);
            });
        });
    });

    lab.test('using hapi response.status', done => {
        const routes = {
            method: 'POST',
            path: '/store/',
            config: {
                handler: Helper.defaultHandler,
                tags: ['api'],
                validate: {
                    payload: {
                        a: Joi.number()
                            .required()
                            .description('the first number')
                    }
                },
                response: {
                    status: {
                        200: joiSumModel,
                        400: err400,
                        404: err404,
                        429: err429,
                        500: err500
                    }
                }
            }
        };

        Helper.createServer({}, routes, (err, server) => {
            server.inject({ url: '/swagger.json' }, function(response) {
                expect(err).to.equal(null);
                //console.log(JSON.stringify(response.result));
                expect(
                    response.result.paths['/store/'].post.responses[200]
                ).to.exist();
                expect(
                    response.result.paths['/store/'].post.responses[400]
                        .description
                ).to.equal('Bad Request');
                expect(
                    response.result.paths['/store/'].post.responses[400].headers
                ).to.equal(headers);
                expect(
                    response.result.paths['/store/'].post.responses[400]
                        .examples
                ).to.equal(examples);
                Helper.validate(response, done, expect);
            });
        });
    });

    lab.test('using hapi response.status without 200', done => {
        const routes = {
            method: 'POST',
            path: '/store/',
            config: {
                handler: Helper.defaultHandler,
                tags: ['api'],
                validate: {
                    payload: {
                        a: Joi.number()
                            .required()
                            .description('the first number')
                    }
                },
                response: {
                    status: {
                        400: err400,
                        404: err404,
                        429: err429,
                        500: err500
                    }
                }
            }
        };

        Helper.createServer({}, routes, (err, server) => {
            server.inject({ url: '/swagger.json' }, function(response) {
                expect(err).to.equal(null);
                //console.log(JSON.stringify(response.result.paths['/store/'].post.responses));
                expect(
                    response.result.paths['/store/'].post.responses[200]
                ).to.equal(undefined);
                expect(
                    response.result.paths['/store/'].post.responses[400]
                        .description
                ).to.equal('Bad Request');
                expect(
                    response.result.paths['/store/'].post.responses[400].headers
                ).to.equal(headers);
                expect(
                    response.result.paths['/store/'].post.responses[400]
                        .examples
                ).to.equal(examples);
                Helper.validate(response, done, expect);
            });
        });
    });

    lab.test('using route base plugin override - object', done => {
        const routes = {
            method: 'POST',
            path: '/store/',
            config: {
                handler: Helper.defaultHandler,
                tags: ['api'],
                plugins: {
                    'hapi-swagger': {
                        responses: standardHTTP
                    }
                },
                validate: {
                    payload: {
                        a: Joi.number()
                            .required()
                            .description('the first number')
                    }
                }
            }
        };

        Helper.createServer({}, routes, (err, server) => {
            server.inject({ url: '/swagger.json' }, function(response) {
                expect(err).to.equal(null);
                //console.log(JSON.stringify(response.result));
                expect(
                    response.result.paths['/store/'].post.responses[200].schema
                ).to.exist();
                expect(
                    response.result.paths['/store/'].post.responses[400]
                        .description
                ).to.equal('Bad Request');
                expect(
                    response.result.paths['/store/'].post.responses[400].headers
                ).to.equal(headers);
                Helper.validate(response, done, expect);
            });
        });
    });

    lab.test('using route merging response and plugin override', done => {
        const routes = {
            method: 'POST',
            path: '/store/',
            handler: Helper.defaultHandler,
            config: {
                tags: ['api'],
                response: {
                    schema: Joi.object()
                        .keys({ test: Joi.string() })
                        .label('Result')
                },
                plugins: {
                    'hapi-swagger': {
                        responses: {
                            '200': {
                                description: 'Success its a 200',
                                'x-meta': 'x-meta test data'
                            }
                        }
                    }
                }
            }
        };

        Helper.createServer({}, routes, (err, server) => {
            server.inject({ url: '/swagger.json' }, function(response) {
                expect(err).to.equal(null);
                //console.log(JSON.stringify(response.result));
                expect(response.result.paths['/store/'].post.responses[200].schema).to.exist();
                expect(response.result.paths['/store/'].post.responses[200].description).to.equal('Success its a 200');
                expect(response.result.paths['/store/'].post.responses[200]['x-meta']).to.equal('x-meta test data');
                expect(response.result.paths['/store/'].post.responses[200].schema).to.equal({
                    '$ref': '#/definitions/Result'
                });
                Helper.validate(response, done, expect);
            });
        });
    });


    lab.test('test a default response description is provided when no description is given', (done) => {

        const routes = {
            method: 'POST',
            path: '/store/',
            handler: Helper.defaultHandler,
            config: {
                tags: ['api'],
                plugins: {
                    'hapi-swagger': {
                        responses: {
                            '200': {
                                'x-meta': 'x-meta test data'
                            }
                        }
                    }
                }
            }
        };

        Helper.createServer({}, routes, (err, server) => {

            server.inject({ url: '/swagger.json' }, function (response) {

                expect(err).to.equal(null);
                //console.log(JSON.stringify(response.result));
                expect(response.result.paths['/store/'].post.responses[200].description).to.equal('Successful');
                Helper.validate(response, done, expect);
            });
        });

    });


    lab.test('using route base plugin override - array', (done) => {
        const routes = {
            method: 'POST',
            path: '/store/',
            config: {
                handler: Helper.defaultHandler,
                tags: ['api'],
                plugins: {
                    'hapi-swagger': {
                        responses: {
                            '200': {
                                description: 'Success',
                                schema: Joi.array()
                                    .items(
                                        Joi.object({
                                            equals: Joi.number()
                                        }).label('HTTP200Items')
                                    )
                                    .label('HTTP200')
                            },
                            '400': {
                                description: 'Bad Request',
                                schema: Joi.array()
                                    .items(
                                        Joi.object({
                                            equals: Joi.string()
                                        })
                                    )
                                    .label('HTTP400')
                            }
                        }
                    }
                },
                validate: {
                    payload: Joi.object({
                        a: Joi.number()
                            .required()
                            .description('the first number')
                    }).label('Payload')
                }
            }
        };

        Helper.createServer({}, routes, (err, server) => {
            server.inject({ url: '/swagger.json' }, function(response) {
                expect(err).to.equal(null);
                //console.log(JSON.stringify(response.result));
                expect(
                    response.result.paths['/store/'].post.responses[200]
                ).to.equal({
                    description: 'Success',
                    schema: {
                        $ref: '#/definitions/HTTP200',
                        type: 'array'
                    }
                });
                expect(response.result.definitions.HTTP200).to.equal({
                    type: 'array',
                    items: {
                        $ref: '#/definitions/HTTP200Items'
                    }
                });
                expect(response.result.definitions.HTTP200Items).to.equal({
                    type: 'object',
                    properties: {
                        equals: {
                            type: 'number'
                        }
                    }
                });
                expect(
                    response.result.paths['/store/'].post.responses[400]
                        .description
                ).to.equal('Bad Request');
                expect(response.result.definitions.HTTP400).exists();
                Helper.validate(response, done, expect);
            });
        });
    });

    lab.test('failback to 200', done => {
        const routes = {
            method: 'POST',
            path: '/store/',
            config: {
                handler: Helper.defaultHandler,
                tags: ['api'],
                validate: {
                    payload: {
                        a: Joi.number()
                            .required()
                            .description('the first number')
                    }
                }
            }
        };

        Helper.createServer({}, routes, (err, server) => {
            server.inject({ url: '/swagger.json' }, function(response) {
                expect(err).to.equal(null);
                //console.log(JSON.stringify(response.result));
                expect(
                    response.result.paths['/store/'].post.responses
                ).to.equal({
                    default: {
                        schema: {
                            type: 'string'
                        },
                        description: 'Successful'
                    }
                });
                Helper.validate(response, done, expect);
            });
        });
    });

    lab.test('No ownProperty', done => {
        let objA = Helper.objWithNoOwnProperty();
        const objB = Helper.objWithNoOwnProperty();
        const objC = Helper.objWithNoOwnProperty();

        //console.log(JSON.stringify( Responses.build({},{},{},{}) ));

        expect(responses.build({}, {}, {}, {})).to.equal({
            default: {
                schema: {
                    type: 'string'
                },
                description: 'Successful'
            }
        });
        expect(responses.build(objA, objB, objC, {})).to.equal({
            default: {
                schema: {
                    type: 'string'
                },
                description: 'Successful'
            }
        });

        objA = { 200: { description: 'Successful' } };
        //console.log(JSON.stringify( Responses.build(objA, objB, objC, {}) ));
        expect(responses.build(objA, objB, objC, {})).to.equal({
            '200': {
                schema: {
                    type: 'string'
                },
                description: 'Successful'
            }
        });

        done();
    });

    lab.test('with same path but different method', done => {
        const routes = [
            {
                method: 'POST',
                path: '/path/two',
                config: {
                    tags: ['api'],
                    handler: Helper.defaultHandler,
                    response: {
                        schema: {
                            value1111: Joi.boolean()
                        }
                    }
                }
            },
            {
                method: 'GET',
                path: '/path/two',
                config: {
                    tags: ['api'],
                    handler: Helper.defaultHandler,
                    response: {
                        schema: Joi.object({
                            value2222: Joi.boolean()
                        })
                    }
                }
            }
        ];

        Helper.createServer({}, routes, (err, server) => {
            server.inject({ url: '/swagger.json' }, function(response) {
                expect(err).to.equal(null);
                //console.log(JSON.stringify(response.result.definitions));
                expect(response.result.definitions['Model 1']).to.exist();
                expect(response.result.definitions['Model 2']).to.exist();
                expect(response.result.definitions).to.equal({
                    'Model 1': {
                        type: 'object',
                        properties: {
                            value2222: {
                                type: 'boolean'
                            }
                        }
                    },
                    'Model 2': {
                        type: 'object',
                        properties: {
                            value1111: {
                                type: 'boolean'
                            }
                        }
                    }
                });
                Helper.validate(response, done, expect);
            });
        });
    });

    lab.test('with deep labels', done => {
        const routes = [
            {
                method: 'POST',
                path: '/path/two',
                config: {
                    tags: ['api'],
                    handler: Helper.defaultHandler,
                    response: {
                        schema: Joi.object({
                            value1111: Joi.boolean()
                        }).label('labelA')
                    }
                }
            }
        ];

        Helper.createServer({}, routes, (err, server) => {
            server.inject({ url: '/swagger.json' }, function(response) {
                expect(err).to.equal(null);
                //console.log(JSON.stringify(response.result.definitions));
                expect(response.result.definitions.labelA).to.exist();
                Helper.validate(response, done, expect);
            });
        });
    });

    lab.test('array with required #249', done => {
        const dataPointSchema = Joi.object()
            .keys({
                date: Joi.date().required(),
                value: Joi.number().required()
            })
            .label('datapoint')
            .required();

        const exampleSchema = Joi.array()
            .items(dataPointSchema)
            .label('datapointlist')
            .required();

        const routes = [
            {
                method: 'POST',
                path: '/path/two',
                config: {
                    tags: ['api'],
                    handler: Helper.defaultHandler,
                    response: { schema: exampleSchema }
                }
            }
        ];

        Helper.createServer({}, routes, (err, server) => {
            server.inject({ url: '/swagger.json' }, function(response) {
                //console.log(JSON.stringify(response.result.definitions));
                expect(err).to.equal(null);
                expect(response.result.definitions.datapoint).to.exist();
                expect(response.result.definitions).to.equal({
                    datapoint: {
                        properties: {
                            date: {
                                type: 'string',
                                format: 'date'
                            },
                            value: {
                                type: 'number'
                            }
                        },
                        required: ['date', 'value'],
                        type: 'object'
                    },
                    datapointlist: {
                        type: 'array',
                        items: {
                            $ref: '#/definitions/datapoint'
                        },
                        required: ['datapoint']
                    }
                });
                Helper.validate(response, done, expect);
            });
        });
    });

    lab.test('replace example with x-example for response', done => {
        const dataPointSchema = Joi.object()
            .keys({
                date: Joi.date().required().example('2016-08-26'),
                value: Joi.number().required().example('1024')
            })
            .label('datapoint')
            .required();

        const exampleSchema = Joi.array()
            .items(dataPointSchema)
            .label('datapointlist')
            .required();

        const routes = [
            {
                method: 'POST',
                path: '/path/two',
                config: {
                    tags: ['api'],
                    handler: Helper.defaultHandler,
                    response: { schema: exampleSchema }
                }
            }
        ];

        Helper.createServer({}, routes, (err, server) => {
            server.inject({ url: '/swagger.json' }, function(response) {
                //console.log(JSON.stringify(response.result.definitions));
                expect(err).to.equal(null);
                expect(response.result.definitions.datapoint).to.exist();
                expect(response.result.definitions).to.equal({
                    datapoint: {
                        properties: {
                            date: {
                                type: 'string',
                                format: 'date',
                                example: '2016-08-26'
                            },
                            value: {
                                type: 'number',
                                example: '1024'
                            }
                        },
                        required: ['date', 'value'],
                        type: 'object'
                    },
                    datapointlist: {
                        type: 'array',
                        items: {
                            $ref: '#/definitions/datapoint'
                        },
                        required: ['datapoint']
                    }
                });
                Helper.validate(response, done, expect);
            });
        });
    });

    lab.test('using hapi response.schema and plugin ', done => {
        const routes = {
            method: 'POST',
            path: '/store/',
            config: {
                handler: Helper.defaultHandler,
                tags: ['api'],
                plugins: {
                    'hapi-swagger': {
                        responses: {
                            '200': {
                                description: 'Success with response.schema'
                            }
                        }
                    }
                },
                response: { schema: joiListModel }
            }
        };

        Helper.createServer({}, routes, (err, server) => {
            server.inject({ url: '/swagger.json' }, function(response) {
                //console.log(JSON.stringify(response.result.paths));
                expect(err).to.equal(null);
                expect(response.result.paths).to.equal({
                    '/store/': {
                        post: {
                            operationId: 'postStore',
                            tags: ['store'],
                            responses: {
                                '200': {
                                    schema: {
                                        $ref: '#/definitions/List'
                                    },
                                    description: 'Success with response.schema'
                                }
                            }
                        }
                    }
                });
                Helper.validate(response, done, expect);
            });
        });
    });

    lab.test('using hapi response.schema and plugin mismatch', done => {
        const routes = {
            method: 'POST',
            path: '/store/',
            config: {
                handler: Helper.defaultHandler,
                tags: ['api'],
                plugins: {
                    'hapi-swagger': {
                        responses: {
                            '404': {
                                description: 'Could not find a schema'
                            }
                        }
                    }
                },
                response: { schema: joiListModel }
            }
        };

        Helper.createServer({}, routes, (err, server) => {
            server.inject({ url: '/swagger.json' }, function(response) {
                //console.log(JSON.stringify(response.result.paths));
                expect(err).to.equal(null);
                expect(response.result.paths).to.equal({
                    '/store/': {
                        post: {
                            operationId: 'postStore',
                            tags: ['store'],
                            responses: {
                                '200': {
                                    schema: {
                                        $ref: '#/definitions/List'
                                    },
                                    description: 'Successful'
                                },
                                '404': {
                                    description: 'Could not find a schema'
                                }
                            }
                        }
                    }
                });
                Helper.validate(response, done, expect);
            });
        });
    });

    lab.test('using hapi response.schema and plugin mismatch', done => {
        const routes = {
            method: 'POST',
            path: '/store/',
            config: {
                handler: Helper.defaultHandler,
                tags: ['api'],
                plugins: {
                    'hapi-swagger': {
                        responses: {
                            '200': {
                                description: 'Success with response.schema',
                                schema: joiSumModel
                            }
                        }
                    }
                },
                response: { schema: joiListModel }
            }
        };

        Helper.createServer({}, routes, (err, server) => {
            server.inject({ url: '/swagger.json' }, function(response) {
                //console.log(JSON.stringify(response.result.paths));
                expect(err).to.equal(null);
                expect(response.result.paths).to.equal({
                    '/store/': {
                        post: {
                            operationId: 'postStore',
                            tags: ['store'],
                            responses: {
                                '200': {
                                    schema: {
                                        $ref: '#/definitions/Sum'
                                    },
                                    description: 'Success with response.schema'
                                }
                            }
                        }
                    }
                });
                Helper.validate(response, done, expect);
            });
        });
    });

    lab.test('using hapi response.schema and plugin mixed results', done => {
        const routes = {
            method: 'POST',
            path: '/store/',
            config: {
                handler: Helper.defaultHandler,
                tags: ['api'],
                plugins: {
                    'hapi-swagger': {
                        responses: {
                            '400': {
                                description: '400 - Added from plugin-options'
                            },
                            '404': {
                                schema: Joi.object({ err: Joi.string() })
                            },
                            '500': {
                                description: '500 - Added from plugin-options'
                            }
                        }
                    }
                },
                response: {
                    status: {
                        200: joiSumModel,
                        400: Joi.object({ err: Joi.string() }),
                        404: Joi.object({ err: Joi.string() }).description(
                            '404 from response status object'
                        ),
                        429: Joi.object({ err: Joi.string() })
                    }
                }
            }
        };

        Helper.createServer({}, routes, (err, server) => {
            server.inject({ url: '/swagger.json' }, function(response) {
                //console.log(JSON.stringify(response.result.paths));
                expect(err).to.equal(null);
                expect(response.result.paths).to.equal({
                    '/store/': {
                        post: {
                            operationId: 'postStore',
                            tags: ['store'],
                            responses: {
                                '200': {
                                    description: 'json body for sum',
                                    schema: {
                                        $ref: '#/definitions/Sum'
                                    }
                                },
                                '400': {
                                    schema: {
                                        $ref: '#/definitions/Model 1'
                                    },
                                    description:
                                        '400 - Added from plugin-options'
                                },
                                '404': {
                                    description:
                                        '404 from response status object',
                                    schema: {
                                        $ref: '#/definitions/Model 1'
                                    }
                                },
                                '429': {
                                    schema: {
                                        $ref: '#/definitions/Model 1'
                                    },
                                    description: 'Too Many Requests'
                                },
                                '500': {
                                    description:
                                        '500 - Added from plugin-options'
                                }
                            }
                        }
                    }
                });
                Helper.validate(response, done, expect);
            });
        });
    });
});<|MERGE_RESOLUTION|>--- conflicted
+++ resolved
@@ -134,7 +134,6 @@
         });
     });
 
-<<<<<<< HEAD
 
     lab.test('conditional variables produce `required = true`, not `required = [...]`', (done) => {
 
@@ -174,9 +173,6 @@
 
     lab.test('using hapi response.schema with child objects', (done) => {
 
-=======
-    lab.test('using hapi response.schema with child objects', done => {
->>>>>>> 75b0dac9
         const routes = {
             method: 'POST',
             path: '/store/',
