--- conflicted
+++ resolved
@@ -1,8 +1,9 @@
 <!DOCTYPE html>
 <html>
+
 <head>
-  <meta charset="UTF-8">
-  <title>Swagger UI</title>
+    <meta charset="UTF-8">
+    <title>{{hapiSwagger.info.title}}</title>
     <link rel="icon" type="image/png" href="{{hapiSwagger.swaggerUIPath}}images/favicon-32x32.png" sizes="32x32" />
     <link rel="icon" type="image/png" href="{{hapiSwagger.swaggerUIPath}}images/favicon-16x16.png" sizes="16x16" />
     <link href='{{hapiSwagger.swaggerUIPath}}css/typography.css' media='screen' rel='stylesheet' type='text/css' />
@@ -19,82 +20,13 @@
     <script src='{{hapiSwagger.swaggerUIPath}}lib/lodash.min.js' type='text/javascript'></script>
     <script src='{{hapiSwagger.swaggerUIPath}}lib/backbone-min.js' type='text/javascript'></script>
     <script src='{{hapiSwagger.swaggerUIPath}}swagger-ui.js' type='text/javascript'></script>
-    <script src='{{hapiSwagger.swaggerUIPath}}lib/highlight.9.1.0.pack.js' type='text/javascript'></script>
+    <script src='{{hapiSwagger.swaggerUIPath}}lib/highlight.7.3.pack.js' type='text/javascript'></script>
     <script src='{{hapiSwagger.swaggerUIPath}}lib/jsoneditor.min.js' type='text/javascript'></script>
     <script src='{{hapiSwagger.swaggerUIPath}}lib/marked.js' type='text/javascript'></script>
     <script src='{{hapiSwagger.swaggerUIPath}}lib/swagger-oauth.js' type='text/javascript'></script>
     <script src='{{hapiSwagger.swaggerUIPath}}extend.js' type='text/javascript'></script>
 
-  <!-- Some basic translations -->
-  <!-- <script src='{{hapiSwagger.swaggerUIPath}}/lang/translator.js' type='text/javascript'></script> -->
-  <!-- <script src='{{hapiSwagger.swaggerUIPath}}/lang/ru.js' type='text/javascript'></script> -->
-  <!-- <script src='{{hapiSwagger.swaggerUIPath}}/lang/en.js' type='text/javascript'></script> -->
 
-<<<<<<< HEAD
-  <script type="text/javascript">
-    $(function () {
-      var url = window.location.search.match(/url=([^&]+)/);
-      if (url && url.length > 1) {
-        url = decodeURIComponent(url[1]);
-      } else {
-        url = "{{{hapiSwagger.jsonPath}}}";
-      }
-
-      hljs.configure({
-        highlightSizeThreshold: 5000
-      });
-
-      // Pre load translate...
-      if(window.SwaggerTranslator) {
-        window.SwaggerTranslator.translate();
-      }
-      window.swaggerUi = new SwaggerUi({
-        url: url,
-        dom_id: "swagger-ui-container",
-        supportedSubmitMethods: ['get', 'post', 'put', 'delete', 'patch'],
-        onComplete: function(swaggerApi, swaggerUi){
-          if(typeof initOAuth == "function") {
-            initOAuth({
-              clientId: "your-client-id",
-              clientSecret: "your-client-secret-if-required",
-              realm: "your-realms",
-              appName: "your-app-name",
-              scopeSeparator: ",",
-              additionalQueryStringParams: {}
-            });
-          }
-
-          if(window.SwaggerTranslator) {
-            window.SwaggerTranslator.translate();
-          }
-
-//          addApiKeyAuthorization();
-        },
-        onFailure: function(data) {
-          log("Unable to Load SwaggerUI");
-        },
-        docExpansion: "none",
-        jsonEditor: false,
-        apisSorter: "alpha",
-        defaultModelRendering: 'schema',
-        showRequestHeaders: false
-      });
-
-//      function addApiKeyAuthorization(){
-//        var key = encodeURIComponent($('#input_apiKey')[0].value);
-//        if(key && key.trim() != "") {
-//            var apiKeyAuth = new SwaggerClient.ApiKeyAuthorization("api_key", key, "query");
-//            window.swaggerUi.api.clientAuthorizations.add("api_key", apiKeyAuth);
-//            log("added key " + key);
-//        }
-//      }
-//
-//      $('#input_apiKey').change(addApiKeyAuthorization);
-
-      // if you have an apiKey you would like to pre-populate on the page for demonstration purposes...
-      /*
-        var apiKey = "myApiKeyXXXX123456789";
-=======
     <!-- Some basic translations -->
     <script src='{{hapiSwagger.swaggerUIPath}}lang/translator.js' type='text/javascript'></script>
     <script src='{{hapiSwagger.swaggerUIPath}}lang/{{hapiSwagger.lang}}.js' type='text/javascript'></script>
@@ -198,33 +130,27 @@
         // if you have an apiKey you would like to pre-populate on the page for demonstration purposes...
 
         var apiKey = "Bearer 12345";
->>>>>>> f32d6e4a
         $('#input_apiKey').val(apiKey);
-      */
 
-      window.swaggerUi.load();
+        */
 
-      function log() {
-        if ('console' in window) {
-          console.log.apply(console, arguments);
+
+        window.swaggerUi.load();
+
+        function log() {
+            if ('console' in window) {
+                console.log.apply(console, arguments);
+            }
         }
-      }
   });
-  </script>
+
+
+
+    </script>
 </head>
 
 <body class="swagger-section">
 <div id='header'>
-<<<<<<< HEAD
-  <div class="swagger-ui-wrap">
-    <a id="logo" href="http://swagger.io"><img class="logo__img" alt="swagger" height="30" width="30" src="{{hapiSwagger.swaggerUIPath}}images/logo_small.png" /><span class="logo__title">swagger</span></a>
-    <form id='api_selector'>
-      <div class='input'><input placeholder="http://example.com/api" id="input_baseUrl" name="baseUrl" type="text"/></div>
-      <div id='auth_container'></div>
-      <div class='input'><a id="explore" class="header__btn" href="#" data-sw-translate>Explore</a></div>
-    </form>
-  </div>
-=======
     <div class="swagger-ui-wrap">
         <a id="logo" href="http://swagger.io">swagger</a>
         <form id='api_selector' onsubmit="return false">
@@ -235,10 +161,10 @@
             -->
         </form>
     </div>
->>>>>>> f32d6e4a
 </div>
 
 <div id="message-bar" class="swagger-ui-wrap" data-sw-translate>&nbsp;</div>
 <div id="swagger-ui-container" class="swagger-ui-wrap"></div>
 </body>
+
 </html>