--- conflicted
+++ resolved
@@ -25,16 +25,11 @@
     * `url`: (string) A URL pointing to the contact information. MUST be formatted as a URL
     * `email`: (string) A email address of the contact person/organization. MUST be formatted as an email address.
   * `license`
-<<<<<<< HEAD
-    * `name`: (string) The name of the license used for the API
-    * `url`: (string) The URL to the license used by the API. MUST be formatted as a URL
-=======
     * `name` (string) The name of the license used for the API
     * `url` (string) The URL to the license used by the API. MUST be formatted as a URL
   * `x-*` (any): any property or object with a key starting with *x-* is included as such in the *info* section
     of the object returned by the JSON endpoint. This allows custom properties to be defined as options and
     copied as such.
->>>>>>> 21b2a9a5
 *  `tags`: (array) containing array of [Tag Object](https://github.com/OAI/OpenAPI-Specification/blob/master/versions/2.0.md#tagObject) used to group endpoints in UI. No defaults are provided.
 *  `grouping`: (string) how to create grouping of endpoints value either `path` or `tags` - default: `path`
 *  `tagsGroupingFilter`: (function) A function used to determine which tags should be used for grouping (when `grouping` is set to `tags`) - default: `(tag) => tag !== 'api'`
