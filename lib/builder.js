--- conflicted
+++ resolved
@@ -70,23 +70,9 @@
     let namedConnection = null;
 
     if (settings.connectionLabel) {
-<<<<<<< HEAD
         connection = namedConnection = request.server.select(settings.connectionLabel).connections[0];
         if (request.server.select(settings.connectionLabel).connections.length !== 1) {
             request.server.log(['error'], 'connectionLabel should only define one connection to document');
-=======
-        connection = namedConnection = request.server.select(
-            settings.connectionLabel
-        ).connections[0];
-        if (
-            request.server.select(settings.connectionLabel).connections
-                .length === 1
-        ) {
-            request.server.log(
-                ['error'],
-                'connectionLabel should only define one connection to document'
-            );
->>>>>>> 19a9eae1
         }
     }
 
