'use strict';
const Hoek = require('hoek');
const Joi = require('joi');
const Path = require('path');
const Querystring = require('querystring');
const Url = require('url');

const Pack = require('../package.json');
const Defaults = require('../lib/defaults');
const Builder = require('../lib/builder');
const Utilities = require('../lib/utilities');


// schema for plug-in properties
const schema = Joi.object({
    debug: Joi.boolean(),
    jsonPath: Joi.string(),
    documentationPath: Joi.string(),
    swaggerUIPath: Joi.string(),
    auth: Joi.alternatives().try(Joi.boolean(), Joi.string(), Joi.object()),
    pathPrefixSize: Joi.number().integer().positive(),
    payloadType: Joi.string().valid(['form', 'json']),
    documentationPage: Joi.boolean(),
    swaggerUI: Joi.boolean(),
    jsonEditor: Joi.boolean(),
    expanded: Joi.string().valid(['none', 'list', 'full']),
    lang: Joi.string().valid(['en', 'es', 'fr', 'it', 'ja', 'pl', 'pt', 'ru', 'tr', 'zh-cn']),
    sortTags: Joi.string().valid(['default', 'name']),
    sortEndpoints: Joi.string().valid(['path', 'method', 'ordered']),
    sortPaths: Joi.string().valid(['unsorted', 'path-method']),
    uiCompleteScript: Joi.string().allow(null),
    xProperties: Joi.boolean(),
    reuseDefinitions: Joi.boolean(),
    deReference: Joi.boolean(),
    validatorUrl: Joi.string().allow(null),
    acceptToProduce: Joi.boolean(),
    connectionLabel: Joi.array().items(Joi.string()).single().allow(null),
    cors: Joi.boolean(),
    pathReplacements: Joi.array().items(Joi.object({
        replaceIn: Joi.string().valid(['groups', 'endpoints', 'all']),
        pattern: Joi.object().type(RegExp),
        replacement: Joi.string().allow('')
    }))
}).unknown();




/**
 * register the plug-in with the Hapi framework
 *
 * @param  {Object} plugin
 * @param  {Object} options
 * @param  {Function} next
 */
exports.register = function (plugin, options, next) {


    let settings = Hoek.applyToDefaults(Defaults, options, true);
    const publicDirPath = Path.resolve(__dirname, '..', 'public');
    const swaggerDirPath = Path.join(publicDirPath, 'swaggerui');

    settings.log = (tags, data) => {

        tags.unshift('hapi-swagger');
        if (settings.debug) {
            plugin.log(tags, data);
        }
    };
    settings.log(['info'], 'Started');

    // add server method for caching
    if (settings.cache) {
        // set default
        settings.cache.segment = 'hapi-swagger';
        if (!settings.cache.generateTimeout) {
            settings.cache.generateTimeout = 30 * 1000;
        }

        plugin.method('getSwaggerJSON', Builder.getSwaggerJSON, {
            cache: settings.cache,
            generateKey: () => {

                return 'hapi-swagger';
            }
        });
    }


    // add routing swagger json
    plugin.route([{
        method: 'GET',
        path: settings.jsonPath,
        config: {
            auth: settings.auth,
            cors: settings.cors,
            handler: (request, reply) => {

                Joi.assert(settings, schema);

                if (settings.cache) {
                    /*eslint no-unused-vars:0 */
                    plugin.methods.getSwaggerJSON(settings, request, (err, json, cached, report) => {

                        /* $lab:coverage:off$ */
                        if (err) {
                            reply(err);
                            /* $lab:coverage:on$ */
                        } else {
                            //console.log(JSON.stringify(report));
                            const lastModified = cached ? new Date(cached.stored) : new Date();
                            reply(json).header('last-modified', lastModified.toUTCString());
                        }
                    });
                } else {
                    Joi.assert(settings, schema);
                    Builder.getSwaggerJSON(settings, request, (err, json) => {

                        reply(json);
                    });
                }
            },
            plugins: {
                'hapi-swagger': false
            }
        }
    }]);


    // only add 'inert' and 'vision' based routes if needed
    if (settings.documentationPage === true || settings.swaggerUI === true) {

        // make sure we have other plug-in dependencies
        plugin.dependency(['inert', 'vision'], (pluginWithDependencies, nextWithDependencies) => {

            // add routing for swaggerui static assets /swaggerui/
            pluginWithDependencies.views({
                engines: {
                    html: {
                        module: require('handlebars')
                    }
                },
                path: swaggerDirPath
            });

            // add documentation page
            if (settings.documentationPage === true) {
                pluginWithDependencies.route([{
                    method: 'GET',
                    path: settings.documentationPath,
                    config: {
                        auth: settings.auth
                    },
                    handler: (request, reply) => {

                        reply.view('index.html', {});
                    }
                }]);
            }

            // add swagger UI if asked for or need by documentation page
            if (settings.documentationPage === true || settings.swaggerUI === true) {
                pluginWithDependencies.route([{
                    method: 'GET',
                    path: settings.swaggerUIPath + '{path*}',
                    config: {
                        auth: settings.auth
                    },
                    handler: {
                        directory: {
                            path: swaggerDirPath + Path.sep,
                            listing: true,
                            index: false
                        }
                    }
                }, {
                    method: 'GET',
                    path: settings.swaggerUIPath + 'extend.js',
                    config: {
                        auth: settings.auth,
                        files: {
                            relativeTo: publicDirPath
                        }
                    },
                    handler: {
                        file: 'extend.js'
                    }
                }]);
            }

            // add debug page
            if (settings.debug === true) {
                pluginWithDependencies.route([{
                    method: 'GET',
                    path: Path.join(settings.documentationPath, Path.sep, 'debug').split(Path.sep).join('/'),
                    config: {
                        auth: settings.auth
                    },
                    handler: (request, reply) => {

                        reply.view('debug.html', {}).type('application/json');
                    }
                }]);
            }

            appendDataContext(pluginWithDependencies, settings);

            nextWithDependencies();

        });
    }

    // TODO: need to work how to test this as it need a request object
    // Undocument API interface, it may change
    /* $lab:coverage:off$ */
    plugin.expose('getJSON', function (exposeOptions, request, callback) {

        // use either options passed to function or plug-in scope options
        let exposeSettings = {};
        if (exposeOptions && Utilities.hasProperties(exposeOptions)) {
            exposeSettings = Hoek.applyToDefaults(Defaults, exposeOptions);
            Joi.assert(exposeSettings, schema);
        } else {
            exposeSettings = Hoek.clone(settings);
        }
        Builder.getSwaggerJSON(exposeSettings, request, callback);
    });
    /* $lab:coverage:on$ */


    next();
};


/**
 * attributes for plug-in uses 'name' and 'version' from package.json files
 */
exports.register.attributes = {
    name: Pack.name,
    version: Pack.version,
    once: true,
    multiple: false
};


/**
 * appends settings data in template context
 *
 * @param  {Object} plugin
 * @param  {Object} settings
 * @return {Object}
 */
const appendDataContext = function (plugin, settings) {

    plugin.ext('onPostHandler', (request, reply) => {

        let response = request.response;
        // if the reply is a view add settings data into template system
        if (response.variety === 'view') {

            // Added to fix bug that cannot yet be reproduced in test - REVIEW
            /* $lab:coverage:off$ */
            if (!response.source.context) {
                response.source.context = {};
            }
            /* $lab:coverage:on$ */

            // append tags from document request to JSON request
            if (request.query.tags) {
                settings.jsonPath = appendQueryString(settings.jsonPath, 'tags', request.query.tags);
            } else {
                settings.jsonPath = appendQueryString(settings.jsonPath, null, null);
            }

            const prefixedSettings = Hoek.clone(settings);
            if (plugin.realm.modifiers.route.prefix) {
                ['jsonPath', 'swaggerUIPath'].forEach((setting) => {
                    prefixedSettings[setting] = plugin.realm.modifiers.route.prefix + prefixedSettings[setting];
                });
            }
<<<<<<< HEAD
            else {
                // Prefix the swagger UI and JSON paths with . so that the paths in the html are relative
                // to the documentation URL, rather than to the root.
                ['jsonPath', 'swaggerUIPath'].forEach((setting) => {
                    prefixedSettings[setting] = '.' + prefixedSettings[setting];
                });
            }
=======
            const prefix = findAPIKeyPrefix(settings);
            if (prefix) {
                prefixedSettings.keyPrefix = prefix;
            }
            prefixedSettings.stringified = JSON.stringify(prefixedSettings);
>>>>>>> f32d6e4a

            response.source.context.hapiSwagger = prefixedSettings;
        }
        return reply.continue();
    });
};


/**
 * appends a querystring to a url path - will overwrite existings values
 *
 * @param  {String} url
 * @param  {String} qsName
 * @param  {String} qsValue
 * @return {String}
 */
const appendQueryString = function (url, qsName, qsValue) {

    let urlObj = Url.parse(url);
    if (qsName && qsValue) {
        urlObj.query = Querystring.parse(qsName + '=' + qsValue);
        urlObj.search = '?' + encodeURIComponent(qsName) + '=' + encodeURIComponent(qsValue);
    } else {
        urlObj.search = '';
    }
    return urlObj.format(urlObj);
};


/**
 * finds any keyPrefix in securityDefinitions - also add x- to name
 *
 * @param  {Object} settings
 * @return {String}
 */
const findAPIKeyPrefix = function (settings) {

    let out = '';
    if (settings.securityDefinitions) {
        Object.keys(settings.securityDefinitions).forEach((key) => {

            if (settings.securityDefinitions[key]['x-keyPrefix']) {
                out = settings.securityDefinitions[key]['x-keyPrefix'];
            }
        });
    }
    return out;
};<|MERGE_RESOLUTION|>--- conflicted
+++ resolved
@@ -278,7 +278,6 @@
                     prefixedSettings[setting] = plugin.realm.modifiers.route.prefix + prefixedSettings[setting];
                 });
             }
-<<<<<<< HEAD
             else {
                 // Prefix the swagger UI and JSON paths with . so that the paths in the html are relative
                 // to the documentation URL, rather than to the root.
@@ -286,13 +285,12 @@
                     prefixedSettings[setting] = '.' + prefixedSettings[setting];
                 });
             }
-=======
+
             const prefix = findAPIKeyPrefix(settings);
             if (prefix) {
                 prefixedSettings.keyPrefix = prefix;
             }
             prefixedSettings.stringified = JSON.stringify(prefixedSettings);
->>>>>>> f32d6e4a
 
             response.source.context.hapiSwagger = prefixedSettings;
         }
