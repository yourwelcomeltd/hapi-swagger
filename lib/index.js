--- conflicted
+++ resolved
@@ -183,14 +183,8 @@
             // only add a group once base on the starting path segment
             if (apis.indexOf(prefix) === -1) {
                 swagger.apis.push({
-<<<<<<< HEAD
-                    "path": prefix,
-                    "description": route.settings.description
+                    "path": prefix
                 });
-=======
-                    "path": prefix
-                })
->>>>>>> be1e326d
                 apis.push(prefix);
             }
         }
@@ -237,7 +231,6 @@
         swagger.apiVersion = settings.apiVersion;
     }
 
-<<<<<<< HEAD
     apiData.routes.forEach(function(route, indexA) {
         var api = {
             "path": route.path,
@@ -254,45 +247,18 @@
 
         var op = api.operations[0];
 
+        var notesStatus = internals.getResponseMessages(route.notes);
+        if (notesStatus.responseMessages.length > -1) {
+            op.responseMessages = notesStatus.responseMessages;
+        }
+
         // build up swagger properties for route validation
         var pathProperties = internals.validatorsToProperties(route.pathParams, swagger.models);
         var queryProperties = internals.validatorsToProperties(route.queryParams, swagger.models);
         var payloadProperty = internals.validatorToProperty(op.nickname, route.payloadParams, swagger.models);
 
-        if(payloadProperty && payloadProperty.type !== 'void') {
+        if (payloadProperty && payloadProperty.type !== 'void') {
             payloadProperty.required = true;
-=======
-        apiData.routes.forEach(function (route, indexA) {
-        var notesStatus = internals.getResponseMessages( route.notes ),
-            api = {
-                "path": route.path,
-                "description": route.description,
-                "operations": [{
-                    "httpMethod": route.method,
-                    "summary": route.description,
-                    "nickname": route.path.replace(/\//gi,'').replace(/{/gi,'').replace(/}/gi,''),
-                    "notes": notesStatus.notes,
-                    "responseClass": "void"
-                }]
-            };
-
-        if( notesStatus.responseMessages.length > -1 ) {
-            api.operations[0].responseMessages = notesStatus.responseMessages;
-        }   
-    
-
-        // add the query parameters
-        api.operations[0].parameters = [];
-        if(route.pathParams){
-            route.pathParams.forEach(function (param, indexB) {
-                api.operations[0].parameters.push(convertParam(param, 'path'))
-            })
-        }
-        if(route.payloadParams){
-            route.payloadParams.forEach(function (param, indexB) {
-                api.operations[0].parameters.push(convertParam(param, 'payload'))
-            })
->>>>>>> be1e326d
         }
 
         // add the path, query and body parameters
@@ -511,34 +477,29 @@
     return property;
 };
 
-
-<<<<<<< HEAD
-// create a model from an object of Joi validators. Return the model name
-internals.validatorsToModelName = function(name, params, models) {
-=======
-internals.getResponseMessages = function( notes ){
-    var out = { 
-        notes:'', 
-        responseMessages:[]
+internals.getResponseMessages = function(notes) {
+    var out = {
+        notes: '',
+        responseMessages: []
     };
 
     var i = notes.length,
         x = 0,
         hasCodes = false;
     while (x < i) {
-        if( internals.trim( notes[x].toLowerCase() ) === 'error status codes'){
+        if (internals.trim(notes[x].toLowerCase()) === 'error status codes') {
             hasCodes = true;
         }
-        if(hasCodes === true){
+        if (hasCodes === true) {
             var items = [],
                 num,
                 note = notes[x];
 
-            if( note.indexOf(',') > -1 ){
-                items = note.split(',')
-                if( isNaN(items[0]) === false ){
-                    num =  parseInt( items[0] );
-                    if( num > 99 && num < 600){
+            if (note.indexOf(',') > -1) {
+                items = note.split(',');
+                if (isNaN(items[0]) === false) {
+                    num = parseInt(items[0]);
+                    if (num > 99 && num < 600) {
                         out.responseMessages.push({
                             'code': num,
                             'message': items[1]
@@ -546,22 +507,23 @@
                     }
                 }
             }
-            
-        }else{
+
+        } else {
             out.notes += notes[x];
         }
         x++;
     }
-    console.log( JSON.stringify(out) );
+    console.log(JSON.stringify(out));
     return out;
-}
-
-
-internals.trim = function (str) {
+};
+
+
+internals.trim = function(str) {
     return str.replace(/^\s+|\s+$/g, "");
-}
-
->>>>>>> be1e326d
+};
+
+// create a model from an object of Joi validators. Return the model name
+internals.validatorsToModelName = function(name, params, models) {
 
     // if no name create a signature
     if (!name) {
@@ -602,7 +564,7 @@
 // or from two arrays
 //   ['name'] [ {'0': 'arg'} ]
 internals.getArgByName = function(array, name, args) {
-    if(!Array.isArray(array)) {
+    if (!Array.isArray(array)) {
         return;
     }
 
