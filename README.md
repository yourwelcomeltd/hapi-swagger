--- conflicted
+++ resolved
@@ -3,13 +3,8 @@
 This is a [Swagger UI](https://github.com/wordnik/swagger-ui) plug-in for [HAPI](http://hapijs.com/) v9.x to v11.x  When installed it will self document HTTP API interface in a project.
 
 [![build status](https://img.shields.io/travis/glennjones/hapi-swagger.svg?style=flat-square)](http://travis-ci.org/glennjones/hapi-swagger)
-[![Coverage Status](https://img.shields.io/coveralls/glennjones/hapi-swagger/dev.svg?style=flat-square)](https://coveralls.io/r/glennjones/hapi-swagger)
 [![npm downloads](https://img.shields.io/npm/dm/hapi-swagger.svg?style=flat-square)](https://www.npmjs.com/package/hapi-swagger)
 [![MIT license](http://img.shields.io/badge/license-MIT-blue.svg?style=flat-square)](https://raw.github.com/glennjones/microformat-shic/master/license.txt)
-
-
-__NEW VERSION (v3.0.0 DEC 2015) - PLEASE REVIEW UPDATE INFORMATION - [Breaking changes in release notes](https://github.com/glennjones/hapi-swagger/issues/180)__
-
 
 ## Install
 
@@ -40,14 +35,7 @@
     });
 
 var swaggerOptions = {
-<<<<<<< HEAD
-    info: {
-            'title': 'Test API Documentation',
-            'version': Pack.version,
-        }
-=======
         apiVersion: Pack.version
->>>>>>> 59d6f96c
     };
 
 server.register([
@@ -58,11 +46,10 @@
         options: swaggerOptions
     }], function (err) {
         server.start(function(){
+            // Add any server.route() config here
             console.log('Server running at:', server.info.uri);
         });
     });
-
-server.route(Routes);
 ```
 
 ## Tagging your API routes
@@ -94,91 +81,90 @@
 The plugin adds a page into your site with the route `/documentation`. This page contains Swaggers UI to allow users to explore your API. You can also build custom pages on your own URL paths if you wish, see: "Adding interface into a page"
 
 
-## Options (Plug-in level)
-There are number of options for advance use cases. Most of the time you should only have to provide the `info.title` and `info.version`.
-
-Options for UI:
-* `schemes`: (array) The transfer protocol of the API ie `['http']`
-* `host`: (string) The host (name or ip) serving the API including port if any i.e. `localhost:8080`
-* `basePath`: (string) The base path from where the API starts i.e. `/v2/` (note, needs to start with `/`) -  default: `/`
-* `pathPrefixSize`: (number) Selects what segment of the URL path is used to group endpoints
-* `enableDocumentation`:  (boolean) Add documentation page - default: `true`,
-* `documentationPath`:  (string) The path of the documentation page - default: `/documentation`,
-* `jsonPath`: (string) The path of JSON that describes the API - default: `/swagger.json`
-* `swaggerUIPath`: (string) The path for the interface files - default: `/swaggerui/`
-* `expanded`: (boolean) If UI is expanded when opened - default: `true`
-* `lang`: (string) The language of the UI either `en`, `es`, `pt` or `ru`  - default: `en`
-* `securityDefinitions:`: (array) Containing [Security Definitions Object](https://github.com/swagger-api/swagger-spec/blob/master/versions/2.0.md#securityDefinitionsObject). No defaults are provided.
-
-Defaults for routes settings (these can also be set a individual path level):
-* `payloadType`: (string) How payload parameters are displayed `json` or `form` - default: `json`
-* `consumes`: (array) The mimetypes consumed  - default: `['application/json']`
-* `produces`: (array) The mimetypes produced  - default: `['application/json']`
-
-Info object (this information will be added into the UI):
-* `info.title` (string) Required. The title of the application
-* `info.description` (string)  A short description of the application
-* `info.termsOfService` (string) A URL to the Terms of Service of the API
-* `info.contact.name` (string) A contact name for the API
-* `info.contact.url` (string) A URL pointing to the contact information. MUST be formatted as a URL
-* `info.contact.email` (string) A email address of the contact person/organization. MUST be formatted as an email address.
-* `info.license.name` (string) The name of the license used for the API
-* `info.license.url` (string) The URL to the license used by the API. MUST be formatted as a URL
-* `info.version` (string) The version number of the API
-
-### Option example
-```Javascript
-var swaggerOptions = {
-        'info': {
-            'title': 'Test API Documentation',
-            'version': '5.14.3',
-            'contact': {
-                'name': 'Glenn Jones',
-                'email': 'glenn@example.com'
-        },
-        'schemes': ['https'],
-        'host': 'example.com'
-    };
-```
-
-## Options (Within a HAPI route)
-* `payloadType`: (string) How payload parameters are displayed `json` or `form` - default: `json`
-* `consumes`: (array) The mimetypes consumed  - default: `['application/json']`
-* `produces`: (array) The mimetypes produced  - default: `['application/json']`
-* `security:`: (array) Containing [Security Requirement Object](https://github.com/swagger-api/swagger-spec/blob/master/versions/2.0.md#securityRequirementObject). No defaults are provided.
-
-
-
-### Route option example
-The route level options are always placed within the `plugins.hapi-swagger` object under `config`. These options are only assigned to the route they are apply to.
-```Javascript
-{
-		method: 'PUT',
-		path: '/store/{id}',
-		config: {
-			handler: handlers.storeUpdate,
-			plugins: {
-				'hapi-swagger': {
-					responses: {'400': {'description': 'Bad Request'}},
-					payloadType: 'form'
-				}
-			},
-			tags: ['api'],
-			validate: {
-				payload: {
-					a: Joi.number()
-						.required()
-						.description('the first number')
-
-				}
-			}
-		}
-	}
-```
-
-
-<<<<<<< HEAD
-=======
+
+
+
+
+## Adding interface into a page
+The plugin adds all the resources needed to build the interface into your any page in your project. All you need to do is add some javascript into the header of a web page and add two elements into the HTML where you wish it to render. The example [be-more-hapi](https://github.com/glennjones/be-more-hapi) project makes use of a custom page where the interface is used with other elements.
+
+
+### Adding the javascript
+
+The all the files in the URLs below are added by the plugin, but you must server the custom page as template using `reply.view()`.
+
+```html
+<link href='https://fonts.googleapis.com/css?family=Droid+Sans:400,700' rel='stylesheet' type='text/css'/>
+<link href='{{hapiSwagger.endpoint}}/swaggerui/css/highlight.default.css' media='screen' rel='stylesheet' type='text/css'/>
+<link href='{{hapiSwagger.endpoint}}/swaggerui/css/screen.css' media='screen' rel='stylesheet' type='text/css'/>
+<script src='{{hapiSwagger.endpoint}}/swaggerui/lib/shred.bundle.js' 'type=text/javascript'></script>
+<script src='{{hapiSwagger.endpoint}}/swaggerui/lib/jquery-1.x.min.js' type='text/javascript'></script>
+<script src='{{hapiSwagger.endpoint}}/swaggerui/lib/jquery.slideto.min.js' type='text/javascript'></script>
+<script src='{{hapiSwagger.endpoint}}/swaggerui/lib/jquery.wiggle.min.js' type='text/javascript'></script>
+<script src='{{hapiSwagger.endpoint}}/swaggerui/lib/jquery.ba-bbq.min.js' type='text/javascript'></script>
+<script src='{{hapiSwagger.endpoint}}/swaggerui/lib/handlebars-1.0.0.js' type='text/javascript'></script>
+<script src='{{hapiSwagger.endpoint}}/swaggerui/lib/underscore-min.js' type='text/javascript'></script>
+<script src='{{hapiSwagger.endpoint}}/swaggerui/lib/backbone-min.js' type='text/javascript'></script>
+<script src='{{hapiSwagger.endpoint}}/swaggerui/lib/swagger.js' type='text/javascript'></script>
+<script src='{{hapiSwagger.endpoint}}/swaggerui/swagger-ui.js' type='text/javascript'></script>
+<script src='{{hapiSwagger.endpoint}}/swaggerui/lib/highlight.7.3.pack.js' type='text/javascript'></script>
+<script src='{{hapiSwagger.endpoint}}/custom.js' type='text/javascript'></script>
+<script type="text/javascript">
+  $(function () {
+    window.swaggerUi = new SwaggerUi({
+      url: window.location.protocol + '//' + window.location.host + '{{hapiSwagger.endpoint}}',
+      dom_id: "swagger-ui-container",
+      supportedSubmitMethods: ['get', 'post', 'put', 'delete'],
+      onComplete: function(swaggerApi, swaggerUi){
+        log("Loaded SwaggerUI")
+        $('pre code').each(function(i, e) {
+            hljs.highlightBlock(e)
+        });
+        $('.response_throbber').attr( 'src', '{{hapiSwagger.endpoint}}/swaggerui/images/throbber.gif' );
+      },
+      onFailure: function(data) {
+        log("Unable to Load SwaggerUI");
+      },
+      docExpansion: "list"
+    });
+    window.swaggerUi.load();
+  });
+</script>
+```
+
+If you want to generate tag-specific documentation, you should change the URL from
+```javascript
+url: window.location.protocol + '//' + window.location.host + '{{hapiSwagger.endpoint}}',
+```
+to:
+```javascript
+url: window.location.protocol + '//' + window.location.host + '{{hapiSwagger.endpoint}}?tags=foo,bar,baz',
+```
+This will load all routes that have one or more of the given tags (`foo` or `bar` or `baz`). More complex use of tags include:
+
+    ?tags=mountains,beach,horses
+    this will show routes WITH 'mountains' OR 'beach' OR 'horses'
+
+    ?tags=mountains,beach,+horses
+    this will show routes WITH ('mountains' OR 'beach')  AND 'horses'
+
+    ?tags=mountains,+beach,-horses
+    this will show routes WITH 'mountains' AND 'beach' AND NO 'horses'
+
+
+### Adding the HTML elements
+
+Place the HTML code below into the body fo web page where you wish the interface to render
+
+```html
+<section id="swagger">
+    <h1 class="entry-title api-title">API</h1>
+    <div id="message-bar" class="swagger-ui-wrap"></div>
+    <div id="swagger-ui-container" class="swagger-ui-wrap"></div>
+</section>
+```
+
+
 ### Options
 There are number of options for advance use case. In most case you should only have to provide the apiVersion.
 
@@ -200,7 +186,6 @@
     * `license` string  The license name used for the API
     * `licenseUrl`  string  A URL to the license used for the API
 
->>>>>>> 59d6f96c
 
 ### Route options
 * `nickname`: string name given to a model schema
@@ -215,7 +200,7 @@
     'path': '/tools/microformats',
     'config': {
         'description':'parse microformats',
-        'tags': ['api'],        
+        'tags': ['api'],
         'plugins': {
         'hapi-swagger': {
             'responseMessages': [
@@ -235,7 +220,9 @@
 ```Javascript
 var responseModel = Joi.object({
     equals: Joi.number(),
-}).label('Result');
+}).meta({
+  className: 'Result'
+});
 ```
 within you route object ...
 ```Javascript
@@ -263,27 +250,23 @@
 
 
 
-### Status Codes
-You can add HTTP status codes to each of the endpoints. As HAPI routes don not directly have a property for status codes so you need to add them the plugin configuration. The status codes need to be added as an array of objects with an error code and description. The `description` is required, the schema is optional and unlike added response object the example above this method does not validate the API response.
-
+### Error Status Codes
+You can add HTTP error status codes to each of the endpoints. As HAPI routes don not directly have a property for error status codes so you need to add them the plugin configuration. The status codes need to be added as an array of objects with an error code and description:
 ```Javascript
 config: {
     handler: handlers.add,
     description: 'Add',
     tags: ['api'],
+    jsonp: 'callback',
     notes: ['Adds together two numbers and return the result'],
     plugins: {
-			'hapi-swagger': {
-				responses: {
-            		'200': {
-                        'description': 'Success',
-                        'scahema': Joi.object({
-                                equals: Joi.number(),
-                            }).label('Result')
-                    },
-            		'400': {'description': 'Bad Request'}
-			    }
-			},
+        'hapi-swagger': {
+            responseMessages: [
+                { code: 400, message: 'Bad Request' },
+                { code: 500, message: 'Internal Server Error'}
+            ]
+        }
+    },
     validate: {
         params: {
             a: Joi.number()
@@ -332,18 +315,6 @@
 ```
 The  https://github.com/glennjones/be-more-hapi project has an example of file upload with the handler function dealing with validation, such as filetype and schema validation.
 
-<<<<<<< HEAD
-### Naming
-There are times when you may wish to name a object so that its label in the Swagger interface make more sense to humans. This is most common when you have endpoint which take JSON structures. To label a object simply wrap it as a JOI object and chain the label function as below.
-```Javascript
-validate: {
-    payload: Joi.object({
-        a: Joi.number(),
-        b: Joi.nunber()
-    }).label('Sum')
-}
-```
-=======
 ### h2o2 proxy routes
 HAPI provides a proxy plug-in [h2o2](https://github.com/hapijs/h2o2). Under some rare cases you may want to define an custom built interface for HTTP POST based `payload` as a front for a proxy. Most other interfaces with `query` or `prama` can be achieved without this technique. Please see https://github.com/glennjones/be-more-hapi/blob/master/bin/proxy.js for examples.
 ```Javascript
@@ -352,7 +323,7 @@
     path: '/tools/microformats',
     config: {
         description:'parse microformats',
-        tags: ['api'],        
+        tags: ['api'],
         plugins: {
             'hapi-swagger': {
                 payloadType: 'form',
@@ -377,7 +348,6 @@
   }
 ```
 
->>>>>>> 59d6f96c
 
 ### Headers and .unknown()
 A common issue with the use of headers is that you may only want to validate some of the headers sent in a request and you are not concerned about other headers that maybe sent also. You can use JOI .unknown() to allow any all other headers to be sent without validation errors.
@@ -399,129 +369,18 @@
 ```
 
 
-## Adding the interface into your own custom page
-The plugin adds all the resources needed to build the interface into your any page in your project. All you need to do is add some javascript into the header of a web page and add two elements into the HTML where you wish it to render. The example [be-more-hapi](https://github.com/glennjones/be-more-hapi) project makes use of a custom page where the interface is used with other elements.
-
-
-### Adding the javascript
-
-The all the files in the URLs below are added by the plugin, but you must server the custom page as template using `reply.view()`.
-
-```html
-<link rel="icon" type="image/png" href="{{hapiSwagger.swaggerUIPath}}images/favicon-32x32.png" sizes="32x32" />
-  <link rel="icon" type="image/png" href="{{hapiSwagger.swaggerUIPath}}images/favicon-16x16.png" sizes="16x16" />
-  <link href='{{hapiSwagger.swaggerUIPath}}css/typography.css' media='screen' rel='stylesheet' type='text/css'/>
-  <link href='{{hapiSwagger.swaggerUIPath}}css/reset.css' media='screen' rel='stylesheet' type='text/css'/>
-  <link href='{{hapiSwagger.swaggerUIPath}}css/screen.css' media='screen' rel='stylesheet' type='text/css'/>
-  <link href='{{hapiSwagger.swaggerUIPath}}css/reset.css' media='print' rel='stylesheet' type='text/css'/>
-  <link href='{{hapiSwagger.swaggerUIPath}}css/print.css' media='print' rel='stylesheet' type='text/css'/>
-  <script src='{{hapiSwagger.swaggerUIPath}}lib/jquery-1.8.0.min.js' type='text/javascript'></script>
-  <script src='{{hapiSwagger.swaggerUIPath}}lib/jquery.slideto.min.js' type='text/javascript'></script>
-  <script src='{{hapiSwagger.swaggerUIPath}}lib/jquery.wiggle.min.js' type='text/javascript'></script>
-  <script src='{{hapiSwagger.swaggerUIPath}}lib/jquery.ba-bbq.min.js' type='text/javascript'></script>
-  <script src='{{hapiSwagger.swaggerUIPath}}lib/handlebars-2.0.0.js' type='text/javascript'></script>
-  <script src='{{hapiSwagger.swaggerUIPath}}lib/underscore-min.js' type='text/javascript'></script>
-  <script src='{{hapiSwagger.swaggerUIPath}}lib/backbone-min.js' type='text/javascript'></script>
-  <script src='{{hapiSwagger.swaggerUIPath}}swagger-ui.js' type='text/javascript'></script>
-  <script src='{{hapiSwagger.swaggerUIPath}}lib/highlight.7.3.pack.js' type='text/javascript'></script>
-  <script src='{{hapiSwagger.swaggerUIPath}}lib/marked.js' type='text/javascript'></script>
-  <script src='{{hapiSwagger.swaggerUIPath}}lib/swagger-oauth.js' type='text/javascript'></script>
-
-  <!-- Some basic translations -->
-  <script src='{{hapiSwagger.swaggerUIPath}}/lang/translator.js' type='text/javascript'></script>
-  <script src='{{hapiSwagger.swaggerUIPath}}/lang/{{hapiSwagger.lang}}.js' type='text/javascript'></script>
-
-  <script type="text/javascript">
-    $(function () {
-      var url = window.location.search.match(/url=([^&]+)/);
-      if (url && url.length > 1) {
-        url = decodeURIComponent(url[1]);
-      } else {
-        url = "{{{hapiSwagger.jsonPath}}}";
-      }
-
-      // Pre load translate...
-      if(window.SwaggerTranslator) {
-        window.SwaggerTranslator.translate();
-      }
-      window.swaggerUi = new SwaggerUi({
-        url: url,
-        dom_id: "swagger-ui-container",
-        supportedSubmitMethods: ['get', 'post', 'put', 'delete', 'patch'],
-        onComplete: function(swaggerApi, swaggerUi){
-          if(window.SwaggerTranslator) {
-            window.SwaggerTranslator.translate();
-          }
-          $('pre code').each(function(i, e) {
-            hljs.highlightBlock(e)
-          });
-        },
-        onFailure: function(data) {
-          log("Unable to Load SwaggerUI");
-        },
-        docExpansion: "{{hapiSwagger.expanded}}",
-        apisSorter: "alpha",
-        showRequestHeaders: false
-      });
-
-      window.swaggerUi.load();
-
-      function log() {
-        if ('console' in window) {
-          console.log.apply(console, arguments);
-        }
-      }
-  });
-</script>
-```
-
-
-### Adding the HTML elements
-Place the HTML code below into the body fo web page where you wish the interface to render
-
-```html
-<section id="swagger">
-    <h1 class="entry-title api-title">API</h1>
-    <div id="message-bar" class="swagger-ui-wrap"></div>
-    <div id="swagger-ui-container" class="swagger-ui-wrap"></div>
-</section>
-```
-### Custom tag-specific documentation
-If you want to generate tag-specific documentation, you should change the URL in the Javascript above from
-
-```javascript
-url: window.location.protocol + '//' + window.location.host + '{{hapiSwagger.endpoint}}',
-```
-to:
-```javascript
-url: window.location.protocol + '//' + window.location.host + '{{hapiSwagger.endpoint}}?tags=foo,bar,baz',
-```
-This will load all routes that have one or more of the given tags (`foo` or `bar` or `baz`). More complex use of tags include:
-
-    ?tags=mountains,beach,horses
-    this will show routes WITH 'mountains' OR 'beach' OR 'horses'
-
-    ?tags=mountains,beach,+horses
-    this will show routes WITH ('mountains' OR 'beach')  AND 'horses'
-
-    ?tags=mountains,+beach,-horses
-    this will show routes WITH 'mountains' AND 'beach' AND NO 'horses'
-
-
-
-### Lab test
-The project has integration and unit tests. To run the test within the project type the following command.
+
+### Mocha test
+The project has a small number integration and unit tests. To run the test within the project type the following command.
 ```bash
-$ lab
-$ lab -r html -o coverage.html
-$ lab -r html -o coverage.html --lint
-```
-
+$ mocha --reporter list
+```
 If you are considering sending a pull request please add tests for the functionality you add or change.
 
 
 ### Thanks
-I would like all that have contributed to the project over the last couple of years.
-
-### Issues
+I would like to thank [Brandwatch](http://www.brandwatch.com/) who allow me to open this code up as part of the work on this plugin was done during a contract with them.
+
+
+### This is a work in progress
 If you find any issue please file here on github and I will try and fix them.