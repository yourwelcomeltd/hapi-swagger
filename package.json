{
  "name": "hapi-swagger",
  "description": "A swagger documentation UI generator plugin for hapi",
<<<<<<< HEAD
  "version": "3.0.0",
=======
  "version": "2.2.4",
>>>>>>> 59d6f96c
  "author": "Glenn Jones",
  "repository": {
    "type": "git",
    "url": "git://github.com/glennjones/hapi-swagger.git"
  },
  "main": "index",
  "keywords": [
    "api",
    "docs",
    "swagger",
    "hapi",
    "joi"
  ],
  "license": "MIT",
  "engines": {
    "node": ">=4.0.0"
  },
  "dependencies": {
<<<<<<< HEAD
    "handlebars": "^4.0.5",
    "boom": "^3.0.0",
    "hoek": "^3.0.4",
    "joi": "~7.0.1",
    "http-status": "0.2.0"
=======
    "handlebars": "^4.0.0",
    "boom": "^2.8.0",
    "hoek": "^2.14.0",
    "joi": "~6.9.1",
    "shortid": "^2.2.4"
>>>>>>> 59d6f96c
  },
  "devDependencies": {
    "inert": "^3.2.0",
    "vision": "^4.0.1",
    "blipp": "^2.1.3",
<<<<<<< HEAD
    "lab": "8.0.0",
    "code": "2.0.1",
    "hapi": "^11.1.1",
    "wreck": "7.0.0",
    "coveralls": "2.11.6",
    "h2o2": "4.0.1",
    "hapi-auth-bearer-token": "3.1.1"
=======
    "mocha": "^1.17.1",
    "chai": "^1.9.2",
    "hapi": "^11.0.0",
    "istanbul": "^0.4.0",
    "h2o2": "4.0.1",
    "wreck": "6.3.0"
>>>>>>> 59d6f96c
  },
  "scripts": {
    "start": "node ./bin/test-server",
    "test": "lab -a code -t 100",
    "test-cov-html": "lab -a code  -r html -o coverage.html",
    "test-cov-coveralls": "./node_modules/.bin/lab -r lcov | ./node_modules/.bin/coveralls"
  },
  "peerDependencies": {
    "hapi": "^9.0.1 || ^10.0.0 || ^11.0.0"
  }
}<|MERGE_RESOLUTION|>--- conflicted
+++ resolved
@@ -1,11 +1,7 @@
 {
   "name": "hapi-swagger",
   "description": "A swagger documentation UI generator plugin for hapi",
-<<<<<<< HEAD
   "version": "3.0.0",
-=======
-  "version": "2.2.4",
->>>>>>> 59d6f96c
   "author": "Glenn Jones",
   "repository": {
     "type": "git",
@@ -24,25 +20,16 @@
     "node": ">=4.0.0"
   },
   "dependencies": {
-<<<<<<< HEAD
     "handlebars": "^4.0.5",
     "boom": "^3.0.0",
     "hoek": "^3.0.4",
     "joi": "~7.0.1",
     "http-status": "0.2.0"
-=======
-    "handlebars": "^4.0.0",
-    "boom": "^2.8.0",
-    "hoek": "^2.14.0",
-    "joi": "~6.9.1",
-    "shortid": "^2.2.4"
->>>>>>> 59d6f96c
   },
   "devDependencies": {
     "inert": "^3.2.0",
     "vision": "^4.0.1",
     "blipp": "^2.1.3",
-<<<<<<< HEAD
     "lab": "8.0.0",
     "code": "2.0.1",
     "hapi": "^11.1.1",
@@ -50,14 +37,6 @@
     "coveralls": "2.11.6",
     "h2o2": "4.0.1",
     "hapi-auth-bearer-token": "3.1.1"
-=======
-    "mocha": "^1.17.1",
-    "chai": "^1.9.2",
-    "hapi": "^11.0.0",
-    "istanbul": "^0.4.0",
-    "h2o2": "4.0.1",
-    "wreck": "6.3.0"
->>>>>>> 59d6f96c
   },
   "scripts": {
     "start": "node ./bin/test-server",
